--- conflicted
+++ resolved
@@ -6,11 +6,7 @@
 import tempfile
 import unittest
 
-<<<<<<< HEAD
-from acsets import AttrType, petris, Attr, Ob
-=======
-from acsets import Hom, Ob, petris
->>>>>>> 48d71438
+from acsets import Attr, AttrType, Hom, Ob, petris
 
 
 class TestSerialization(unittest.TestCase):
